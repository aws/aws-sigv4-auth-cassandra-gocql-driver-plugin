--- conflicted
+++ resolved
@@ -18,11 +18,8 @@
 package sigv4
 
 import (
-<<<<<<< HEAD
 	"fmt"
 	"os"
-=======
->>>>>>> d1a8f4fc
 	"time"
 
 	"github.com/aws/aws-sdk-go/aws/session"
